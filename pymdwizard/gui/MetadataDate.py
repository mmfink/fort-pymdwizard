#!/usr/bin/env python
# -*- coding: utf8 -*-
"""
License:            Creative Commons Attribution 4.0 International (CC BY 4.0)
                    http://creativecommons.org/licenses/by/4.0/

PURPOSE
------------------------------------------------------------------------------
Provide a pyqt widget for a Metadata Date <timeperd> section


SCRIPT DEPENDENCIES
------------------------------------------------------------------------------
    None


U.S. GEOLOGICAL SURVEY DISCLAIMER
------------------------------------------------------------------------------
Any use of trade, product or firm names is for descriptive purposes only and
does not imply endorsement by the U.S. Geological Survey.

Although this information product, for the most part, is in the public domain,
it also contains copyrighted material as noted in the text. Permission to
reproduce copyrighted items for other than personal use must be secured from
the copyright owner.

Although these data have been processed successfully on a computer system at
the U.S. Geological Survey, no warranty, expressed or implied is made
regarding the display or utility of the data on any other system, or for
general or scientific purposes, nor shall the act of distribution constitute
any such warranty. The U.S. Geological Survey shall not be held liable for
improper or incorrect use of the data described and/or contained herein.

Although this program has been used by the U.S. Geological Survey (USGS), no
warranty, expressed or implied, is made by the USGS or the U.S. Government as
to the accuracy and functioning of the program and related program material
nor shall the fact of distribution constitute any such warranty, and no
responsibility is assumed by the USGS in connection therewith.
------------------------------------------------------------------------------
"""

from lxml import etree

from PyQt5.QtGui import QPainter, QFont, QPalette, QBrush, QColor, QPixmap
from PyQt5.QtWidgets import QMainWindow, QApplication, QDialog, QMessageBox
from PyQt5.QtWidgets import QWidget, QLineEdit, QSizePolicy, QComboBox, QTableView, QRadioButton
from PyQt5.QtWidgets import QHBoxLayout, QVBoxLayout, QPlainTextEdit, QStackedWidget, QTabWidget, QDateEdit, QListWidget
from PyQt5.QtWidgets import QStyleOptionHeader, QHeaderView, QStyle, QGridLayout, QScrollArea
from PyQt5.QtCore import QAbstractItemModel, QModelIndex, QSize, QRect, QPoint, QDate



from pymdwizard.core import utils
from pymdwizard.core import xml_utils

from pymdwizard.gui.wiz_widget import WizardWidget
from pymdwizard.gui.ui_files import UI_MetadataDate #
<<<<<<< HEAD

=======
>>>>>>> 04067004
from pymdwizard.gui.single_date import SingleDate

class MetadataDate(WizardWidget): #

    drag_label = "Metadata Date <timeperd>"


    def build_ui(self):
        """
        Build and modify this widget's GUI

        Returns
        -------
        None
        """
        self.ui = UI_MetadataDate.Ui_Form()#.Ui_USGSContactInfoWidgetMain()
        self.ui.setupUi(self)

        first_date = SingleDate()
        first_date.ui.lbl_format.deleteLater()
        self.multi_dates = [first_date, ]
        self.ui.sa_multi_dates_content.layout().insertWidget(0, first_date)

        self.setup_dragdrop(self)

        self.first_date = SingleDate()
        self.first_date.ui.lbl_format.deleteLater()
        self.range_date1 = SingleDate()
        self.range_date1.ui.lbl_format.deleteLater()
        self.range_date2 = SingleDate()
        self.range_date2.ui.lbl_format.deleteLater()
        self.single_date = SingleDate()
        self.single_date.ui.lbl_format.deleteLater()
        self.ui.single_date_content.setLayout(QVBoxLayout(self))
        self.ui.single_date_content.layout().insertWidget(0, self.single_date)
        self.multi_dates = [self.first_date, ]
        self.ui.sa_multi_dates_content.layout().insertWidget(0, self.first_date)
        self.ui.range_date_content_1.setLayout(QVBoxLayout(self))
        self.ui.range_date_content_1.layout().insertWidget(0, self.range_date1)
        self.ui.range_date_content_2.setLayout(QVBoxLayout(self))
        self.ui.range_date_content_2.layout().insertWidget(0, self.range_date2)


    def connect_events(self):
        """
        Connect the appropriate GUI components with the corresponding functions

        Returns
        -------
        None
        """
        self.ui.pushButton.clicked.connect(self.pushButton_clicked)
        self.ui.pushButton_2.clicked.connect(self.pushButton2_clicked)
        self.ui.radioButton.toggled.connect(self.switch_primary)
        self.ui.radioButton_2.toggled.connect(self.switch_primary)
        self.ui.radioButton_3.toggled.connect(self.switch_primary)
        #self.ui.dateEdit0.dateChanged.connect(self.onDateChanged)

    # def onDateChanged(self, newDate):
    #     newDate = newDate.toString('yyyyMMdd')
    #     print("The new date is " + newDate)
    #     self.findChild(QLineEdit, "dateEdit").setText(newDate)

    def pushButton_clicked(self):
        new_date = SingleDate()
        new_date.ui.lbl_format.deleteLater()

        self.ui.sa_multi_dates_content.layout().insertWidget(len(self.multi_dates), new_date)
        self.multi_dates.append(new_date)
<<<<<<< HEAD

    def pushButton2_clicked(self):

        last_date = self.multi_dates.pop()
        last_date.deleteLater()
=======
        area = self.findChild(QScrollArea, "SA_multi_dates")
        vbar = area.verticalScrollBar()
        vbar.setValue(vbar.maximum()+90)

        # temp_var0 = self.findChild(QLineEdit, "dateEdit_4").text()
        # #var_name0 = temp_var0.toPyDate()
        # #print var_name0
        # listV = self.findChild(QListWidget, "listWidget")
        # listV.addItem(temp_var0)

    def pushButton2_clicked(self):
        last_date = self.multi_dates.pop()
        last_date.deleteLater()
        # temp_var00 = self.findChild(QListWidget, "listWidget")
        # temp_var01 = temp_var00.currentRow()
        # temp_var00.takeItem(temp_var01)
>>>>>>> 04067004

    def switch_primary(self):
        """
        Switches form to reflect either organization or person primary

        Returns
        -------
        None
        """
        if self.ui.radioButton.isChecked():
            self.findChild(QStackedWidget, "fgdc_timeinfo").setCurrentIndex(0)
        elif self.ui.radioButton_2.isChecked():
            self.findChild(QStackedWidget, "fgdc_timeinfo").setCurrentIndex(1)
        elif self.ui.radioButton_3.isChecked():
            self.findChild(QStackedWidget, "fgdc_timeinfo").setCurrentIndex(2)




    def dragEnterEvent(self, e):
        """
        Only accept Dragged items that can be converted to an xml object with
        a root tag called 'timeperd'
        Parameters
        ----------
        e : qt event

        Returns
        -------


        """
        print("pc drag enter")
        mime_data = e.mimeData()
        if e.mimeData().hasFormat('text/plain'):
            parser = etree.XMLParser(ns_clean=True, recover=True, encoding='utf-8')
            element = etree.fromstring(mime_data.text(), parser=parser)
            if element.tag == 'timeperd':
#                print "element", element.text
#                print "tag", element.tag
                #mime_data.setText(element.text)
                #print mime_data.text()
                #self.Q.setPlainText(_translate("Form", element.text))
                e.accept()
        else:
            e.ignore()


         
                
    def _to_xml(self):
        """
        encapsulates the QTabWidget text for Metadata Time in an element tag

        Returns
        -------
        timeperd element tag in xml tree
        """
        timeperd = etree.Element('timeperd')

        timeinfo = etree.Element("timeinfo")

        tabIndex = self.findChild(QStackedWidget, "fgdc_timeinfo").currentIndex()
        #print tabIndex

        if tabIndex == 0:
            #print ("0")
            sngdate = etree.Element("sngdate")
            # abstract = etree.Element("abstract")
            # abstract.text = self.findChild(QPlainTextEdit, "fgdc_abstract").toPlainText()
            # descript.append(abstract)
            #temp_var = self.findChild(QLineEdit, "dateEdit").text()
            # var_name = temp_var.toPyDate()
            # var_name = str(var_name)
            temp_var = self.single_date.findChild(QLineEdit, "lineEdit").text()
            #print temp_var
            sngdate.text = temp_var #var_name.replace('-', '')
            timeinfo.append(sngdate)
            timeperd.append(timeinfo)
        if tabIndex == 1:
            #print ("1")
            rngdates = etree.Element("rngdates")
            begdate = etree.Element("begdate")
            enddate = etree.Element("enddate")
            # abstract.text = self.findChild(QPlainTextEdit, "fgdc_abstract").toPlainText()
            # descript.append(abstract)
            #temp_var2 = self.findChild(QLineEdit, "dateEdit_2").text()
            # var_name2 = temp_var2.toPyDate()
            # var_name2 = str(var_name2)
            temp_var2 = self.range_date1.findChild(QLineEdit, "lineEdit").text()
            begdate.text = temp_var2 #var_name2.replace('-', '')
            #temp_var3 = self.findChild(QLineEdit, "dateEdit_3").text()
            # var_name3 = temp_var3.toPyDate()
            # var_name3 = str(var_name3)
            temp_var3 = self.range_date2.findChild(QLineEdit, "lineEdit").text()
            enddate.text = temp_var3 #.replace('-', '')
            rngdates.append(begdate)
            rngdates.append(enddate)
            timeinfo.append(rngdates)
            #print var_name3
            timeperd.append(timeinfo)
        if tabIndex == 2:
            #print ("2")
            mdattim = etree.Element("mdattim")
            #sngdate = etree.Element("sngdate")
            # items = []
            # for index in xrange(self.findChild(QListWidget, "listWidget").count()):
            #     items.append(self.findChild(QListWidget, "listWidget").item(index))
            # labels = [i.text() for i in items]
            #for index in xrange(self.findChild(QListWidget, "listWidget").count()):

            for index in self.multi_dates:
                rowEach = index.findChild(QLineEdit, "lineEdit").text()
                sngdate = etree.Element("sngdate")
                #rowEach = self.multi_dates(index).text()
                strEach = str(rowEach)
                #print strEach
                #strSimple = strEach.replace("-", '')

                sngdate.text = strEach
                mdattim.append(sngdate)
            #labels = [i.text() for i in items]
           # print labels
            #abstract.text = str(labels)
                timeinfo.append(mdattim)
                timeperd.append(timeinfo)


        #timeperd.append(timeinfo)

        current = etree.Element('current')
        current.text = self.findChild(QComboBox, 'fgdc_current').currentText()
        timeperd.append(current)

        return timeperd

    def _from_xml(self, metadata_date):
        """
        parses the xml code into the relevant timeperd elements

        Parameters
        ----------
        metadata_date - the xml element timeperd and its contents

        Returns
        -------
        None
        """
        try:
            if metadata_date.tag == 'timeperd':

                if metadata_date.findall("current"):
                    current_text = metadata_date.findtext("current")
                    current_box = self.findChild(QComboBox, 'fgdc_current')
                    current_box.setCurrentText(current_text)
                else:
                    pass

                tabIndex = self.findChild(QStackedWidget, "fgdc_timeinfo")
                print (tabIndex.currentIndex())
                if metadata_date.find("timeinfo/rngdates"):
                    self.ui.radioButton_2.setChecked(True)
                    tabIndex.setCurrentIndex(1)
                    begdate = metadata_date.findtext("timeinfo/rngdates/begdate")
                    enddate = metadata_date.findtext("timeinfo/rngdates/enddate")
                    #date_edit2 = self.findChild(QLineEdit, "dateEdit_2")
                    date_edit2 = self.range_date1.findChild(QLineEdit, "lineEdit")
                    date_edit2.setText(begdate)
                    #date_edit3 = self.findChild(QLineEdit, "dateEdit_3")
                    date_edit3 = self.range_date2.findChild(QLineEdit, "lineEdit")
                    date_edit3.setText(enddate)

                elif metadata_date.find("timeinfo/mdattim"):
                    self.ui.radioButton_3.setChecked(True)
                    tabIndex.setCurrentIndex(2)
                    listW = [b.text for b in metadata_date.iterfind(".//sngdate")]
                    lenLW = len(listW)
                    #print lenLW
                    self.first_date.findChild(QLineEdit, "lineEdit").setText(listW[0])
                    # new_date = SingleDate()
                    # new_date.ui.lbl_format.deleteLater()
                    #qListW = self.findChild(QListWidget, "listWidget")
                    cnt = 1
                    for lw in listW[1:]:
                        #print "here", type(lw)
                        new_date = "new_date" + str(cnt)
                        #print new_date
                        new_date = SingleDate()

                        new_date.ui.lbl_format.deleteLater()
                        #print new_date
                        self.ui.sa_multi_dates_content.layout().insertWidget(cnt, new_date)
                        #self.multi_dates.append(new_date)
                        new_date.findChild(QLineEdit, "lineEdit").setText(listW[cnt])
                        #print cnt
                        cnt +=1
                        #qListW.addItem(lw)


                elif metadata_date.find("timeinfo"):
                    self.ui.radioButton.setChecked(True)
                    tabIndex.setCurrentIndex(0)

                    sngdate = metadata_date.findtext("timeinfo/sngdate")
                    #date_edit = self.findChild(QLineEdit, "dateEdit")
                    date_edit = self.single_date.findChild(QLineEdit, "lineEdit")
                    date_edit.setText(sngdate)
                else:
                    pass

                # for child in metadata_date:
                #     print child.tag, '- ', child.text

            else:
                print ("The tag is not timeperd")
        except KeyError:
            pass


if __name__ == "__main__":
    utils.launch_widget(MetadataDate,
                        "Metadata Date testing")
<|MERGE_RESOLUTION|>--- conflicted
+++ resolved
@@ -55,10 +55,6 @@
 
 from pymdwizard.gui.wiz_widget import WizardWidget
 from pymdwizard.gui.ui_files import UI_MetadataDate #
-<<<<<<< HEAD
-
-=======
->>>>>>> 04067004
 from pymdwizard.gui.single_date import SingleDate
 
 class MetadataDate(WizardWidget): #
@@ -76,12 +72,6 @@
         """
         self.ui = UI_MetadataDate.Ui_Form()#.Ui_USGSContactInfoWidgetMain()
         self.ui.setupUi(self)
-
-        first_date = SingleDate()
-        first_date.ui.lbl_format.deleteLater()
-        self.multi_dates = [first_date, ]
-        self.ui.sa_multi_dates_content.layout().insertWidget(0, first_date)
-
         self.setup_dragdrop(self)
 
         self.first_date = SingleDate()
@@ -128,13 +118,6 @@
 
         self.ui.sa_multi_dates_content.layout().insertWidget(len(self.multi_dates), new_date)
         self.multi_dates.append(new_date)
-<<<<<<< HEAD
-
-    def pushButton2_clicked(self):
-
-        last_date = self.multi_dates.pop()
-        last_date.deleteLater()
-=======
         area = self.findChild(QScrollArea, "SA_multi_dates")
         vbar = area.verticalScrollBar()
         vbar.setValue(vbar.maximum()+90)
@@ -151,7 +134,6 @@
         # temp_var00 = self.findChild(QListWidget, "listWidget")
         # temp_var01 = temp_var00.currentRow()
         # temp_var00.takeItem(temp_var01)
->>>>>>> 04067004
 
     def switch_primary(self):
         """
