#!/usr/bin/env python
# -*- coding: utf8 -*-
"""
License:            Creative Commons Attribution 4.0 International (CC BY 4.0)
                    http://creativecommons.org/licenses/by/4.0/

PURPOSE
------------------------------------------------------------------------------
Provide a pyqt widget for a completer FGDC record


SCRIPT DEPENDENCIES
------------------------------------------------------------------------------
    None


U.S. GEOLOGICAL SURVEY DISCLAIMER
------------------------------------------------------------------------------
Any use of trade, product or firm names is for descriptive purposes only and
does not imply endorsement by the U.S. Geological Survey.

Although this information product, for the most part, is in the public domain,
it also contains copyrighted material as noted in the text. Permission to
reproduce copyrighted items for other than personal use must be secured from
the copyright owner.

Although these data have been processed successfully on a computer system at
the U.S. Geological Survey, no warranty, expressed or implied is made
regarding the display or utility of the data on any other system, or for
general or scientific purposes, nor shall the act of distribution constitute
any such warranty. The U.S. Geological Survey shall not be held liable for
improper or incorrect use of the data described and/or contained herein.

Although this program has been used by the U.S. Geological Survey (USGS), no
warranty, expressed or implied, is made by the USGS or the U.S. Government as
to the accuracy and functioning of the program and related program material
nor shall the fact of distribution constitute any such warranty, and no
responsibility is assumed by the USGS in connection therewith.
------------------------------------------------------------------------------
"""
import sys
from lxml import etree

from PyQt5.QtGui import QPainter, QFont, QPalette, QBrush, QColor, QPixmap
from PyQt5.QtWidgets import QMainWindow, QApplication
from PyQt5.QtWidgets import QWidget, QLineEdit, QSizePolicy, QTableView
from PyQt5.QtWidgets import QHBoxLayout, QVBoxLayout, QToolButton
from PyQt5.QtWidgets import QStyleOptionHeader, QHeaderView, QStyle
from PyQt5.QtCore import QAbstractItemModel, QModelIndex, QSize, QRect, QPoint
from PyQt5.QtCore import Qt, QMimeData, QObject, QTimeLine

from PyQt5.QtCore import QObject, pyqtSignal, pyqtSlot, QEvent, QCoreApplication
from PyQt5.QtGui import QMouseEvent

from pymdwizard.core import utils
from pymdwizard.core import xml_utils

from pymdwizard.gui.wiz_widget import WizardWidget
from pymdwizard.gui.ui_files import UI_MetadataRoot
from pymdwizard.gui.IDInfo import IdInfo
from pymdwizard.gui.spref import SpRef
<<<<<<< HEAD
=======
from pymdwizard.gui.EA import EA
>>>>>>> de965c4e


class MetadataRoot(WizardWidget):

    drag_label = "Metadata <metadata>"

    ui_class = UI_MetadataRoot.Ui_metadata_root

    def build_ui(self):
        """
        Build and modify this widget's GUI

        Returns
        -------
        None
        """
        self.ui = self.ui_class()
        self.ui.setupUi(self)
        self.setup_dragdrop(self, enable=True)

        self.idinfo = IdInfo()
        self.ui.page_idinfo.setLayout(self.idinfo.layout())

        self.spref = SpRef()
        self.ui.page_spatial.setLayout(self.spref.layout())
<<<<<<< HEAD
=======

        self.eainfo = EA()
        self.ui.page_eainfo.setLayout(self.eainfo.layout())
>>>>>>> de965c4e

    def connect_events(self):
        """
        Connect the appropriate GUI components with the corresponding functions

        Returns
        -------
        None
        """
        self.ui.idinfo_button.pressed.connect(self.section_changed)

        self.ui.dataquality_button.pressed.connect(self.section_changed)
        self.ui.spatial_button.pressed.connect(self.section_changed)
        self.ui.eainfo_button.pressed.connect(self.section_changed)
        self.ui.distinfo_button.pressed.connect(self.section_changed)
        self.ui.metainfo_button.pressed.connect(self.section_changed)

    def section_changed(self):

        button_name = self.sender().objectName()
        old_widget = self.ui.fgdc_metadata.currentWidget()


        index_lookup = {'idinfo_button': 0,
                        'dataquality_button': 1,
                        'spatial_button': 2,
                        'eainfo_button': 3,
                        'distinfo_button': 4,
                        'metainfo_button': 5,
                        'validation_button': 6}

        new_index = index_lookup[button_name]

        new_widget = self.ui.fgdc_metadata.widget(new_index)

        fader_widget = FaderWidget(old_widget, new_widget)
        self.ui.fgdc_metadata.setCurrentIndex(new_index)

    def _to_xml(self):
        metadata_node = etree.Element('metadata')
        idinfo = self.idinfo._to_xml()
        metadata_node.append(idinfo)

        spref = self.spref._to_xml()
        metadata_node.append(spref)

<<<<<<< HEAD
=======
        eainfo = self.eainfo._to_xml()
        metadata_node.append(eainfo)

>>>>>>> de965c4e
        return metadata_node


    def _from_xml(self, metadata_element):
        self.idinfo._from_xml(metadata_element.xpath('idinfo')[0])
<<<<<<< HEAD
        self.spref._from_xml(metadata_element.xpath('spref')[0])

=======
        # self.spref._from_xml(metadata_element.xpath('spref')[0])
        self.eainfo._from_xml(metadata_element.xpath('eainfo')[0])
>>>>>>> de965c4e

class FaderWidget(QWidget):

    def __init__(self, old_widget, new_widget):

        QWidget.__init__(self, new_widget)

        self.old_pixmap = QPixmap(new_widget.size())
        old_widget.render(self.old_pixmap)
        self.pixmap_opacity = 1.0

        self.timeline = QTimeLine()
        self.timeline.valueChanged.connect(self.animate)
        self.timeline.finished.connect(self.close)
        self.timeline.setDuration(450)
        self.timeline.start()

        self.resize(new_widget.size())
        self.show()

    def paintEvent(self, event):

        painter = QPainter()
        painter.begin(self)
        painter.setOpacity(self.pixmap_opacity)
        painter.drawPixmap(0, 0, self.old_pixmap)
        painter.end()

    def animate(self, value):
        self.pixmap_opacity = 1.0 - value
        self.repaint()

if __name__ == "__main__":
    utils.launch_widget(MetadataRoot, "MetadataRoot testing")<|MERGE_RESOLUTION|>--- conflicted
+++ resolved
@@ -59,10 +59,7 @@
 from pymdwizard.gui.ui_files import UI_MetadataRoot
 from pymdwizard.gui.IDInfo import IdInfo
 from pymdwizard.gui.spref import SpRef
-<<<<<<< HEAD
-=======
 from pymdwizard.gui.EA import EA
->>>>>>> de965c4e
 
 
 class MetadataRoot(WizardWidget):
@@ -88,12 +85,9 @@
 
         self.spref = SpRef()
         self.ui.page_spatial.setLayout(self.spref.layout())
-<<<<<<< HEAD
-=======
 
         self.eainfo = EA()
         self.ui.page_eainfo.setLayout(self.eainfo.layout())
->>>>>>> de965c4e
 
     def connect_events(self):
         """
@@ -140,24 +134,16 @@
         spref = self.spref._to_xml()
         metadata_node.append(spref)
 
-<<<<<<< HEAD
-=======
         eainfo = self.eainfo._to_xml()
         metadata_node.append(eainfo)
 
->>>>>>> de965c4e
         return metadata_node
 
 
     def _from_xml(self, metadata_element):
         self.idinfo._from_xml(metadata_element.xpath('idinfo')[0])
-<<<<<<< HEAD
-        self.spref._from_xml(metadata_element.xpath('spref')[0])
-
-=======
         # self.spref._from_xml(metadata_element.xpath('spref')[0])
         self.eainfo._from_xml(metadata_element.xpath('eainfo')[0])
->>>>>>> de965c4e
 
 class FaderWidget(QWidget):
 
