--- conflicted
+++ resolved
@@ -180,11 +180,7 @@
             hBoxLayout = QHBoxLayout()
             hBoxLayout.addWidget(self.lworkcit)
             lwork_ext = self.findChild(QFrame, "lworkcit_ext")
-<<<<<<< HEAD
-
-=======
             #print lwork_ext
->>>>>>> 2ee0b442
             #lwork_ext.setFixedSize(500,500)
             lwork_ext.setLayout(hBoxLayout)
             #########################################
@@ -250,14 +246,6 @@
         geoform = etree.Element("geoform")
         title = etree.Element("title")
         onlink = etree.Element("onlink")
-<<<<<<< HEAD
-        origin.text = self.ui.fg_dc_onlink.text()# = self.findChild(QLineEdit, "fgdc_origin").text()
-        pubdate.text = self.findChild(QLineEdit, "fgdc_pubdate").text()
-        title.text = self.findChild(QLineEdit, "fgdc_title").text()
-        edition.text = self.findChild(QLineEdit, "fgdc_edition").text()
-        geoform.text = self.findChild(QComboBox, "fgdc_geoform").currentText()
-        onlink.text = self.ui.fg_dc_onlink.text()
-=======
         #origin.text = self.findChild(QLineEdit, "fgdc_origin").text()
         #pubdate.text = self.findChild(QLineEdit, "fgdc_pubdate").text()
 
@@ -294,7 +282,6 @@
         edition.text = self.findChild(QLineEdit, "fgdc_edition").text()
         geoform.text = self.findChild(QComboBox, "fgdc_geoform").currentText()
         #onlink.text = self.findChild(QLineEdit, "fgdc_onlink").text()
->>>>>>> 2ee0b442
 
         #citeinfo.append(origin)
         citeinfo.append(pubdate)
@@ -454,16 +441,11 @@
         """
         try:
             if citation.tag == "citation":
-<<<<<<< HEAD
-                if citation.findall("citeinfo/origin"):
-                    origin_text = citation.findtext("citeinfo/origin")
-=======
                 #print citation.tag
                 #print citation.text
                 if citation.findall("citeinfo/origin"):
                     origin_text = citation.findtext("citeinfo/origin")
                     #print origin_text
->>>>>>> 2ee0b442
 
                     origin_box = self.findChild(QLineEdit, 'fgdc_origin')
                     origin_box.setText(origin_text)
@@ -472,10 +454,7 @@
 
                 if citation.findall("citeinfo/pubdate"):
                     pubdate_text = citation.findtext("citeinfo/pubdate")
-<<<<<<< HEAD
-=======
                     #print pubdate_text
->>>>>>> 2ee0b442
 
                     pubdate_box = self.findChild(QLineEdit, 'fgdc_pubdate')
                     pubdate_box.setText(pubdate_text)
@@ -484,11 +463,7 @@
 
                 if citation.findall("citeinfo/title"):
                     title_text = citation.findtext("citeinfo/title")
-<<<<<<< HEAD
-                    # print title_text
-=======
                     #print title_text
->>>>>>> 2ee0b442
 
                     title_box = self.findChild(QLineEdit, 'fgdc_title')
                     title_box.setText(title_text)
@@ -497,11 +472,7 @@
 
                 if citation.findall("citeinfo/edition"):
                     edition_text = citation.findtext("citeinfo/edition")
-<<<<<<< HEAD
-                    # print edition_text
-=======
                     #print edition_text
->>>>>>> 2ee0b442
 
                     edition_box = self.findChild(QLineEdit, 'fgdc_edition')
                     edition_box.setText(edition_text)
@@ -510,11 +481,7 @@
 
                 if citation.findall("citeinfo/geoform"):
                     geoform_text = citation.findtext("citeinfo/geoform")
-<<<<<<< HEAD
-                    # print geoform_text
-=======
                     #print geoform_text
->>>>>>> 2ee0b442
 
                     geoform_box = self.findChild(QComboBox, 'fgdc_geoform')
                     geoform_box.setCurrentText(geoform_text)
@@ -523,11 +490,7 @@
 
                 if citation.findall("citeinfo/onlink"):
                     onlink_text = citation.findtext("citeinfo/onlink")
-<<<<<<< HEAD
-                    # print onlink_text
-=======
                     #print onlink_text
->>>>>>> 2ee0b442
 
                     onlink_box = self.findChild(QLineEdit, 'fgdc_onlink')
                     onlink_box.setText(onlink_text)
@@ -537,21 +500,13 @@
                 if citation.findall("citeinfo/serinfo"):
                     self.ui.radioButton_3.setChecked(True)
                     sername_text = citation.findtext("citeinfo/serinfo/sername")
-<<<<<<< HEAD
-                    # print sername_text
-=======
                     #print sername_text
->>>>>>> 2ee0b442
 
                     sername_box = self.findChild(QLineEdit, 'fgdc_sername')
                     sername_box.setText(sername_text)
 
                     issue_text = citation.findtext("citeinfo/serinfo/issue")
-<<<<<<< HEAD
-                    # print issue_text
-=======
                     #print issue_text
->>>>>>> 2ee0b442
 
                     issue_box = self.findChild(QLineEdit, 'fgdc_issue')
                     issue_box.setText(issue_text)
@@ -562,21 +517,13 @@
                 if citation.findall("citeinfo/pubinfo"):
                     self.ui.radioButton_5.setChecked(True)
                     pubplace_text = citation.findtext("citeinfo/pubinfo/pubplace")
-<<<<<<< HEAD
-                    # print pubplace_text
-=======
                     #print pubplace_text
->>>>>>> 2ee0b442
 
                     pub_box = self.findChild(QLineEdit, 'fgdc_pubplace')
                     pub_box.setText(pubplace_text)
 
                     publish_text = citation.findtext("citeinfo/pubinfo/publish")
-<<<<<<< HEAD
-                    # print publish_text
-=======
                     #print publish_text
->>>>>>> 2ee0b442
 
                     publish_box = self.findChild(QLineEdit, 'fgdc_publish')
                     publish_box.setText(publish_text)
@@ -590,11 +537,7 @@
                     self.ui.radioButton.setChecked(True)
                     if citation.findall("citeinfo/lworkcit/citeinfo/origin"):
                         origin_text1 = citation.findtext("citeinfo/lworkcit/citeinfo/origin")
-<<<<<<< HEAD
-                        # print origin_text1
-=======
                         ##print origin_text1
->>>>>>> 2ee0b442
 
                         origin_box1 = self.lworkcit.findChild(QLineEdit, 'fgdc_origin')
                         origin_box1.setText(origin_text1)
@@ -603,11 +546,7 @@
 
                     if citation.findall("citeinfo/lworkcit/citeinfo/origin"):
                         pubdate_text1 = citation.findtext("citeinfo/lworkcit/citeinfo/pubdate")
-<<<<<<< HEAD
-                        # print pubdate_text1
-=======
                         #print pubdate_text1
->>>>>>> 2ee0b442
 
                         pubdate_box1 = self.lworkcit.findChild(QLineEdit, 'fgdc_pubdate')
                         pubdate_box1.setText(pubdate_text1)
@@ -616,11 +555,7 @@
 
                     if citation.findall("citeinfo/lworkcit/citeinfo/title"):
                         title_text1 = citation.findtext("citeinfo/lworkcit/citeinfo/title")
-<<<<<<< HEAD
-                        # print title_text1
-=======
                         #print title_text1
->>>>>>> 2ee0b442
 
                         title_box1 = self.lworkcit.findChild(QLineEdit, 'fgdc_title')
                         title_box1.setText(title_text1)
@@ -629,11 +564,7 @@
 
                     if citation.findall("lworkcit/citeinfo/edition"):
                         edition_text1 = citation.findtext("citeinfo/lworkcit/citeinfo/edition")
-<<<<<<< HEAD
-                        # print edition_text1
-=======
                         #print edition_text1
->>>>>>> 2ee0b442
 
                         edition_box1 = self.lworkcit.findChild(QLineEdit, 'fgdc_edition')
                         edition_box1.setText(edition_text1)
@@ -642,11 +573,7 @@
 
                     if citation.findall("citeinfo/lworkcit/citeinfo/geoform"):
                         geoform_text1 = citation.findtext("citeinfo/lworkcit/citeinfo/geoform")
-<<<<<<< HEAD
-                        # print geoform_text1
-=======
                         #print geoform_text1
->>>>>>> 2ee0b442
 
                         geoform_box1 = self.lworkcit.findChild(QComboBox, 'fgdc_geoform')
                         geoform_box1.setCurrentText(geoform_text1)
@@ -655,11 +582,7 @@
 
                     if citation.findall("citeinfo/lworkcit/citeinfo/onlink"):
                         onlink_text1 = citation.findtext("citeinfo/lworkcit/citeinfo/onlink")
-<<<<<<< HEAD
-                        # print onlink_text1
-=======
                         #print onlink_text1
->>>>>>> 2ee0b442
 
                         onlink_box1 = self.lworkcit.findChild(QLineEdit, 'fgdc_onlink')
                         onlink_box1.setText(onlink_text1)
@@ -669,21 +592,13 @@
                     if citation.findall("citeinfo/lworkcit/citeinfo/serinfo"):
                         self.lworkcit.ui.radioButton_3.setChecked(True)
                         sername_text1 = citation.findtext("citeinfo/lworkcit/citeinfo/serinfo/sername")
-<<<<<<< HEAD
-                        # print sername_text1
-=======
                         #print sername_text1
->>>>>>> 2ee0b442
 
                         sername_box1 = self.lworkcit.findChild(QLineEdit, 'fgdc_sername')
                         sername_box1.setText(sername_text1)
 
                         issue_text1 = citation.findtext("citeinfo/lworkcit/citeinfo/serinfo/issue")
-<<<<<<< HEAD
-                        # print issue_text1
-=======
                         #print issue_text1
->>>>>>> 2ee0b442
 
                         issue_box1 = self.lworkcit.findChild(QLineEdit, 'fgdc_issue')
                         issue_box1.setText(issue_text1)
@@ -694,21 +609,13 @@
                     if citation.findall("citeinfo/lworkcit/citeinfo/pubinfo"):
                         self.lworkcit.ui.radioButton_5.setChecked(True)
                         pubplace_text1 = citation.findtext("citeinfo/lworkcit/citeinfo/pubinfo/pubplace")
-<<<<<<< HEAD
-                        # print pubplace_text1
-=======
                         #print pubplace_text1
->>>>>>> 2ee0b442
 
                         pub_box1 = self.lworkcit.findChild(QLineEdit, 'fgdc_pubplace')
                         pub_box1.setText(pubplace_text1)
 
                         publish_text1 = citation.findtext("citeinfo/lworkcit/citeinfo/pubinfo/publish")
-<<<<<<< HEAD
-                        # print publish_text1
-=======
                         #print publish_text1
->>>>>>> 2ee0b442
 
                         publish_box1 = self.lworkcit.findChild(QLineEdit, 'fgdc_publish')
                         publish_box1.setText(publish_text1)
