--- conflicted
+++ resolved
@@ -101,19 +101,21 @@
         self.timeperd = Timeperd(parent=self)
         self.citation = Citation(parent=self)
         self.datacredit = DataCredit(parent=self)
-<<<<<<< HEAD
-        #self.descriptor = Descriptor(parent=self)
+
         self.abstract = Abstract(parent=self)
         self.purpose = Purpose(parent=self)
         self.supplinf = SupplInf(parent=self)
-=======
-        self.descript = Descriptor(parent=self)
->>>>>>> 292e04b9
+
 
         self.ui.fgdc_citation.layout().addWidget(self.citation)
 
-<<<<<<< HEAD
-        self.ui.two_column_left.layout().addWidget(self.status, 0)
+
+        time_hbox = QHBoxLayout()
+        time_hbox.addWidget(self.status)
+        time_hbox.addWidget(self.timeperd)
+        self.ui.two_column_left.layout().addLayout(time_hbox, 0)
+
+        #self.ui.two_column_left.layout().addWidget(self.status, 0)
         self.ui.two_column_left.layout().addWidget(self.access, 1)
         self.ui.two_column_left.layout().addWidget(self.use, 2)
         self.ui.two_column_left.layout().addWidget(self.ptcontac, 3)
@@ -123,25 +125,13 @@
         self.ui.two_column_right.layout().addWidget(self.abstract, 0)
         self.ui.two_column_right.layout().addWidget(self.purpose, 1)
         self.ui.two_column_right.layout().addWidget(self.keywords, 2)
-        self.ui.two_column_right.layout().addWidget(self.timeperd, 3)
+        #self.ui.two_column_right.layout().addWidget(self.timeperd, 3)
         self.ui.two_column_right.layout().addWidget(self.supplinf, 4)
         #self.ui.two_column_right.layout().addWidget(self.descriptor, 2)
-=======
         self.ui.two_column_left.layout().addWidget(self.ptcontac, 0)
         self.ui.two_column_left.layout().addWidget(self.taxonomy, 1)
 
-        time_hbox = QHBoxLayout()
-        time_hbox.addWidget(self.status)
-        time_hbox.addWidget(self.timeperd)
-        self.ui.two_column_left.layout().addLayout(time_hbox, 2)
-        self.ui.two_column_left.layout().addWidget(self.accconst, 3)
-        self.ui.two_column_left.layout().addWidget(self.useconst, 4)
-        self.ui.two_column_left.layout().addWidget(self.datacredit, 5)
-
-        self.ui.two_column_right.layout().addWidget(self.keywords, 0)
-        # self.ui.two_column_right.layout().addWidget(self.timeperd, 1)
-        self.ui.two_column_right.layout().addWidget(self.descript, 2)
->>>>>>> 292e04b9
+
 
 
     def dragEnterEvent(self, e):
@@ -185,7 +175,6 @@
         citation_node.append(citeinfo_node)
         idinfo_node.append(citation_node)
 
-<<<<<<< HEAD
         descript_node = xml_utils.xml_node('descript', parent_node=idinfo_node)
         abstract_node = self.abstract._to_xml()
         descript_node.append(abstract_node)
@@ -195,9 +184,6 @@
         if supplinf_node.text is not None:
             descript_node.append(supplinf_node)
 
-=======
-        descript_node = self.descript._to_xml()
->>>>>>> 292e04b9
         idinfo_node.append(descript_node)
 
         timeperd_node = self.timeperd._to_xml()
@@ -222,17 +208,13 @@
         useconst_node = self.useconst._to_xml()
         idinfo_node.append(useconst_node)
 
-<<<<<<< HEAD
+
         datacredit_node = self.datacredit._to_xml()
         if len(datacredit_node.text):
             idinfo_node.append(datacredit_node)
 
-        ptcontac = self.ptcontac._to_xml()
-        if ptcontac:
-=======
         if self.ptcontac.has_content():
             ptcontac = self.ptcontac._to_xml()
->>>>>>> 292e04b9
             idinfo_node.append(ptcontac)
 
         datacredit_node = self.datacredit._to_xml()
