#!/usr/bin/env python
# -*- coding: utf8 -*-
"""
License:            Creative Commons Attribution 4.0 International (CC BY 4.0)
                    http://creativecommons.org/licenses/by/4.0/

PURPOSE
------------------------------------------------------------------------------
Provide a variety of spatial introspection functions.
Produces FGDC spatial elements from spatial datasets


SCRIPT DEPENDENCIES
------------------------------------------------------------------------------
    None


U.S. GEOLOGICAL SURVEY DISCLAIMER
------------------------------------------------------------------------------
Any use of trade, product or firm names is for descriptive purposes only and
does not imply endorsement by the U.S. Geological Survey.

Although this information product, for the most part, is in the public domain,
it also contains copyrighted material as noted in the text. Permission to
reproduce copyrighted items for other than personal use must be secured from
the copyright owner.

Although these data have been processed successfully on a computer system at
the U.S. Geological Survey, no warranty, expressed or implied is made
regarding the display or utility of the data on any other system, or for
general or scientific purposes, nor shall the act of distribution constitute
any such warranty. The U.S. Geological Survey shall not be held liable for
improper or incorrect use of the data described and/or contained herein.

Although this program has been used by the U.S. Geological Survey (USGS), no
warranty, expressed or implied, is made by the USGS or the U.S. Government as
to the accuracy and functioning of the program and related program material
nor shall the fact of distribution constitute any such warranty, and no
responsibility is assumed by the USGS in connection therewith.
------------------------------------------------------------------------------
"""

from osgeo import gdal, osr, ogr
gdal.UseExceptions()
gdal.AllRegister()

from pymdwizard.core.xml_utils import xml_node


def _get_raster_extent(src):
    """
    extract projected extent from a raster dataset
    (min_x, max_x, min_y, max_y)

    Parameters
    ----------
    src : gdal raster

    Returns
    -------
    (min_x, max_x, min_y, max_y)
    """
    ulx, xres, xskew, uly, yskew, yres  = src.GetGeoTransform()
    lrx = ulx + (src.RasterXSize * xres)
    lry = uly + (src.RasterYSize * yres)
    return ulx, lrx, lry, uly


def get_extent(layer):
    """
    returns projected extent from an ogr layer or gdal dataset
    (min_x, max_x, min_y, max_y)

    Parameters
    ----------
    layer : ogr layer or gdal dataset

    Returns
    -------
    (min_x, max_x, min_y, max_y)
    """
    try:
        return layer.GetExtent()
    except:
        return _get_raster_extent(layer)


def get_geographic_extent(layer):
    """
    returns extent in geographic (lat, long) coordinates

    Parameters
    ----------
    layer : ogr layer or gdal dataset

    Returns
    -------
    (min_x, max_x, min_y, max_y)
    """
    min_x, max_x, min_y, max_y = get_extent(layer)

    srs = get_ref(layer)

    west, north = transform_point(
        min_x, max_y, srs, srs.CloneGeogCS())
    east, south = transform_point(
        max_x, min_y, srs, srs.CloneGeogCS())

    return west, east, south, north


def get_ref(layer):
    """
    returns the  osr geospatial reference from an object

    Parameters
    ----------
    layer : ogr layer or gdal dataset

    Returns
    -------
    osr  geospatial reference
    """
    try:
        wkt = layer.GetProjection()
    except:
        wkt = layer.GetSpatialRef().ExportToWkt()

    return osr.SpatialReference(wkt=wkt)


def get_latlong_res(extent):
    #D. Ignizio : This function is a modified approach to calculating latitudinal and longitudinal resolution in a GCS.
    #Use in lieu of Vincenty's algorithm due to complexity/issues with incorrect results.
    #The formula calculates values against the WGS 84 spheroid.
    #The mid-point of the latitudinal extent of the dataset is used to calculate values, as they change depending on where on the globe we are considering.

    ### Find GCS bounding coordinates of DS
    min_lon, max_lon, min_lat, max_lat = extent
    #print "min_lon, min_lat, max_lon, max_lat:", min_lon, min_lat, max_lon, max_lat

    ### Find mid-latitude position while handling Hemisphere
    mid = 0
    if max_lat >= min_lat:
        mid = ((max_lat - min_lat)/2) + min_lat
    if max_lat < min_lat:
        mid = ((min_lat - max_lat)/2) + max_lat
    mid_lat = mid

    ##########################################################
    #For a WGS 84 Spheroid. See: http://en.wikipedia.org/wiki/Latitude
    #Also see: pg. 71 of the Biological Data Profile Workbook (FGDC, 2001)
    #The following points were plotted and a third-order polynomial equation was generated in MS Excel.

    # @ Degree    1 Degree Latitude (= to km)    1 Degree Longitude (= to km)
    #       0         110.574                       111.32
    #       15        110.649                       107.55
    #       30        110.852                       96.486
    #       45        111.132                       78.847
    #       60        111.412                       55.8
    #       75        111.618                       28.902
    #       90        111.694                       0
    ##########################################################

    #Length of 1 degree of Latitude in kilometers @ Latitude(y) on the globe.
    #y = -3E-06x^3 + 0.0005x^2 - 0.0013x + 110.57
    x = mid_lat
    len1DegreeLat = (-3E-06*pow(x,3)) + (0.0005*pow(x,2)) - (0.0013*x) + 110.57
    len1MinuteLat = len1DegreeLat/60
    len1SecondLat = len1MinuteLat/60

    DataScale = 24000
    DigPrecision = 0.001

    latRes = float((1/len1SecondLat) * (1/3280.84) * float(DataScale) * float(1.0/12.0) * float(DigPrecision))
    latRes = str(format(latRes, '.10f'))

    #Length of 1 degree of Longitude in kilometers @ Latitude(y) on the globe.
    #y = 7E-05x^3 - 0.0203x^2 + 0.0572x + 111.24

    len1DegreeLong = (7E-05*pow(x,3)) - (0.0203*pow(x,2)) + (0.0572*x) + 111.24
    len1MinuteLong = len1DegreeLong/60
    len1SecondLong = len1MinuteLong/60

    longRes = float((1/len1SecondLong) * (1/3280.84) * float(DataScale) * float(1.0/12) * float(DigPrecision))
    longRes = str(format(longRes, '.10f'))

    #     print "Latitude Midpoint = " + str(mid_lat)
    #     print "Latitudinal Resolution = " + latRes
    #     print "Longitudinal Resolution = " + longRes + "\n"

    return(latRes, longRes)


def get_abs_resolution(src, params):
    results = {}
    try:
        xform = src.GetGeoTransform()
        results['absc_res'] = xform[1]
        results['lat_res'] = xform[1]
        results['ord_res'] = xform[5]
        results['lon_res'] = xform[5]
    except:
        if params['pcsname'] != "[Unknown]":
            # Industry-standard digitizer precision of 0.001"
            if params['planu'] == "Feet":
                Absc_res = str(float(DataScale) * float(DigPrecision)/12.0)
                Ord_res = str(float(DataScale) * float(DigPrecision)/12.0)
            if PCS_Units == "Meter":
                Absc_res = str(float(DataScale) * (float(DigPrecision)/12.0) * 0.3048)
                Ord_res = str(float(DataScale) * (float(DigPrecision)/12.0) * 0.3048)
        if params['gcsname'] != "[Unknown]":
            gcs_extent = get_geographic_extent(src)
            lat_res, lon_res = get_latlong_res(gcs_extent)


        # The minimum difference between X (abscissa) and Y (ordinate) values in the
    #   planar data set
    # The values usually indicate the ?fuzzy tolerance? or ?clustering? setting
    #   that establishes the minimum distance at which two points will NOT be
    #   automatically converged by the data collection device (digitizer,
    #   GPS, etc.). NOTE: units of measures are provided under element Planar
    #   Distance Units
    # Raster data: Abscissa/ordinate res equals cell resolution
    # Vector data: Abscissa/ordinate res is the smallest measurable distance between
    #   coordinates
    if myDataType == "Raster":
        # Would need to loop this, but do not know how to handle metadata
        if int(str(arcpy.GetRasterProperties_management(InDS, "BANDCOUNT"))) == 1:
            # works on single band otherwise need to use different syntax
            Absc_res = str(float(desc.meanCellWidth))
            Ord_res = str(float(desc.meanCellHeight))
        else:
            # Works on multi-band as well as single band
            Absc_res = str(arcpy.GetRasterProperties_management(InDS, "CELLSIZEX"))
            Ord_res = str(arcpy.GetRasterProperties_management(InDS, "CELLSIZEX"))
        Lon_res, Lat_res = Absc_res, Ord_res
    else:

        if PCSname != "[Unknown]":
            # Industry-standard digitizer precision of 0.001"

            if PCS_Units == "Feet":
                Absc_res = str(float(DataScale) * float(DigPrecision)/12.0)
                Ord_res = str(float(DataScale) * float(DigPrecision)/12.0)
            if PCS_Units == "Meter":
                Absc_res = str(float(DataScale) * (float(DigPrecision)/12.0) * 0.3048)
                Ord_res = str(float(DataScale) * (float(DigPrecision)/12.0) * 0.3048)
        if GCSname != "[Unknown]":

            LatRes_LongRes = getLatResLongRes(GCS_ExtentList)
            Lat_res = str(LatRes_LongRes[0])
            Lon_res = str(LatRes_LongRes[1])


def get_params(layer):

    #get the spatial reference and extent
    ref = get_ref(layer)
    projected_extent = get_extent(layer)
    geographic_extent = get_geographic_extent(layer)

    params = {}

    print('\t', ref.GetAttrValue('projcs'))
    print('\t', ref.GetAttrValue('projection'))
    print('\t', ref.GetAttrValue('geogcs'))
    print('\t', ref.GetAttrValue('datum'))
    print('\t', ref.GetAttrValue('spheroid'), '\n')
            # ref.GetAttrValue('vertcs')

    # if ref.IsProjected:
    #     params['mapprojn'] =  ref.GetAttrValue('projcs')
    # if params['mapprojn'] is None:
    #     params['mapprojn'] = ''
    # else:
    # params['mapprojn'] = ''
    #
    # #GCSname
    # params['geogcs'] = ref.GetAttrValue('geogcs')


    params['latres'], params['longres'] = get_latlong_res(geographic_extent)
    params['geogunit'] = 'Decimal seconds' #we will always use Decimal Seconds'
    params['mapprojn'] = ref.GetAttrValue('projection')
    params['stdparll'] = ref.GetProjParm(osr.SRS_PP_STANDARD_PARALLEL_1)
    params['stdparll_2'] = ref.GetProjParm(osr.SRS_PP_STANDARD_PARALLEL_2)
    params['longcm'] = ref.GetProjParm(osr.SRS_PP_CENTRAL_MERIDIAN)
    params['latprjo'] = ref.GetProjParm(osr.SRS_PP_LATITUDE_OF_ORIGIN)
    params['feast'] = ref.GetProjParm(osr.SRS_PP_FALSE_EASTING)
    params['fnorth'] = ref.GetProjParm(osr.SRS_PP_FALSE_NORTHING)
    params['sfequat'] = ref.GetProjParm(osr.SRS_PP_SCALE_FACTOR)
    params['heightpt'] = ref.GetProjParm(osr.SRS_PP_PERSPECTIVE_POINT_HEIGHT)
    params['longpc'] = ref.GetProjParm(osr.SRS_PP_LONGITUDE_OF_CENTER)
    params['latprjc'] = ref.GetProjParm(osr.SRS_PP_LATITUDE_OF_CENTER)
    params['latprjo'] = ref.GetProjParm(osr.SRS_PP_LATITUDE_OF_CENTER)
    params['sfctrlin'] = ref.GetProjParm(osr.SRS_PP_SCALE_FACTOR)
    params['obqlazim'] = 'Unknown'
    params['azimangle'] = ref.GetProjParm(osr.SRS_PP_AZIMUTH)
    params['azimptl'] = ref.GetProjParm(osr.SRS_PP_LONGITUDE_OF_ORIGIN)
    params['obqlpt'] = 'Unknown'
    params['obqllat'] = 'Unknown'
    params['obqllong'] = 'Unknown'
    params['svlong'] = 'Unknown'
    params['sfprjorg'] = 'Unknown'
    params['landsat'] = ref.GetProjParm(osr.SRS_PP_LANDSAT_NUMBER)
    params['pathnum'] = ref.GetProjParm(osr.SRS_PP_PATH_NUMBER)
    params['sfctrmer'] = ref.GetProjParm(osr.SRS_PP_SCALE_FACTOR)
    params['gridsysn'] = 'Unknown'
    params['utmzone'] = ref.GetUTMZone()
    params['upszone'] = 'Unknown'
    params['spcszone'] = 'Unknown'
    params['arczone'] = 'Unknown'
    params['othergrd'] = 'Unknown'
    params['localpd'] = 'Unknown'
    params['localpgi'] = 'Unknown'
    params['plance'] = 'Unknown'
    params['absres'] = 'Unknown'
    params['ordres'] = 'Unknown'
    params['distres'] = 'Unknown'
    params['bearres'] = 'Unknown'
    params['bearunit'] = 'Unknown'
    params['bearrefd'] = 'Unknown'
    params['bearrefm'] = 'Unknown'
    params['plandu'] = 'Unknown'
    params['localdes'] = 'Unknown'
    params['localgeo'] = 'Unknown'
    params['horizdn'] = ref.GetAttrValue('datum')
    params['ellips'] = ref.GetAttrValue('spheroid')
    params['localpd'] = 'Unknown'
    params['semiaxis'] = ref.GetSemiMajor()
    params['denflat'] = ref.GetInvFlattening()
    params['altdatum'] = ref.GetAttrValue('VertCSName')
    params['altres'] = 'Unknown'
    params['altunits'] = 'Unknown'
    params['altenc'] = 'Unknown'
    params['depthdn'] = 'Unknown'
    params['depthres'] = 'Unknown'
    params['depthdu'] = 'Unknown'
    params['depthem'] = 'Unknown'








    #Are all these scale factors always the same?


    params['sfctrmer'] = ref.GetProjParm(osr.SRS_PP_SCALE_FACTOR)

    #     results['sprojorg'] = ref.GetProjParm(osr.SRS_PP_SCALE_FACTOR)


    #SPCS_Zone

    if params['mapprojn'] is not None and \
                'stateplane' in params['mapprojn'].lower():
        parts = params['mapprojn'].split('_')
        params['spcszone'] = parts[parts.index('FIPS')+1]
    #PCS_Units
    params['plandu'] = ref.GetLinearUnitsName()










    params['upzone'] = 'Unknown'
    params['arczone'] = 'Unknown'

    return params


def transform_point(x, y, from_srs, to_srs):
    """
    Transforms a point from one srs to another

    Parameters
    ----------
    x : float
    y : float
    from_srs : ogr projection
    to_srs : ogr projection

    Returns
    -------
    (x, y) : (float, float)
    """
    coord_xform = osr.CoordinateTransformation(from_srs, to_srs)
    y_round = round(y, 8)
    x_round = round(x, 8)

    results = coord_xform.TransformPoint(x_round, y_round)
    return results[0], results[1]


def get_layer(fname, feature_class=None):
    """
    Type agnostic function for opening a file without specifying it's type


    Parameters
    ----------
    fname : str
            The filename and path to the file to open
    feature_class : str (optional)
            If the fname is a file geodatabase then
            the feature class name is required

    Returns
    -------
    Either a gdal Dataset or a ogr layer depending on the input
    """
    if fname.endswith('.shp'):
        driver = ogr.GetDriverByName('ESRI Shapefile')
        global dataset
        dataset = driver.Open(fname)
        return dataset.GetLayer()
    elif fname.endswith('.gdb'):
        driver = ogr.GetDriverByName("OpenFileGDB")
        global gdb
        gdb = driver.Open(fname, 0)
        return gdb.GetLayerByName(feature_class)
    else:
        #it better be a raster
<<<<<<< HEAD
        return gdal.Open(fname)
=======
        # global data
        data = gdal.Open(fname)
>>>>>>> dd14b4b6

    return None


def spatial_ref(fname, feature_class=None):
    """
    Returns the ogr spatial reference object for a given filename

    Parameters
    ----------
    fname : str
            The filename and path to the file to open
    feature_class : str (optional)
            If the fname is a file geodatabase then
            the feature class name is required

    Returns
    -------
    ogr spatial reference object
    """
    layer = get_layer(fname)

    params = get_params(layer)

    spref = xml_node('spref')
    horizsys = xml_node('horizsys', parent_node=spref)

    if not params['mapprojn']:
        georaphic_node = geographic(params)
        horizsys.append(geographic_node)
        geodetic_node = geodetic(params)
        horizsys.append(geodetic_node)

    # if params['']


def geographic(params):
    """

    Parameters
    ----------
    params : dict
            (returned from:

    Returns
    -------
    fgdc <geograph> element
    """
    geograph = xml_node("geograph")
    latres = xml_node("latres", params['latres'], geograph)
    longres = xml_node("longres", params['longres'], geograph)
    geounit = xml_node("geogunit", params['geogunit'], geograph)
    return geograph

def albers_conic_equal_area(params):
    """
    returns lxml nodes that contain projection parameters for fgdc Albers Conic Equal Area projection

    stdparll = First standard parallel
    stdparl_2 = Second standard parallel (if exists)
    longcm = Longitude of Central Meridian
    latprjo = Latitude of Projection Origin
    feast = False Easting
    fnorth = False Northing

    Parameters
    ----------
    params : dictionary
            geospatial parameters returned from get_params

    Returns
    -------
    lxml nodes for fgdc Albers Conic Equal Area projection
    """
    albers = xml_node('albers')
    stdparll = xml_node('stdparll', params['stdparll'], albers)
    if params['stdparl_2']:
        stdparll_2 = xml_node('stdparll', params['stdparl_2'], albers)

    for item in ['longcm', 'latprjo', 'feast', 'fnorth']:
        xml_node(item, params[item], albers)
    return albers


def azimuthal_equidistant(params):
    """
<<<<<<< HEAD
    returns lxml nodes that contain projection parameters for fgdc azimuthal equidistant projection
=======
    returns lxml nodes that contain projection parameters for fgdc Azimuthal Equidistant projection
>>>>>>> dd14b4b6

    longcm = Longitude of Central Meridian
    latprjo = Latitude of Projection Origin
    feast = False Easting
    fnorth = False Northing

    Parameters
    ----------
    params : dictionary
            geospatial parameters returned from get_params
    Returns
    -------
    lxml nodes for fgdc Azimuthal Equidistant projection
    """

    # This section should probably be handled in a different function?
    # planar = xml_node('planar')
    # mapproj = xml_node('mapproj', parent_node=planar)
    # mapprojn = xml_node('mapprojn', params['mapprojn'], mapproj)

    azimequi = xml_node('azimequi')
    longcm = xml_node('longcm', params['longcm'], azimequi)
    latprjo = xml_node('latprjo', params['latprjo'], azimequi)
    feast = xml_node('feast', params['feast'], azimequi)
    fnorth = xml_node('fnorth', params['fnorth'], azimequi)
    return azimequi


def equidistant_conic(params):
    """
<<<<<<< HEAD
    returns lxml nodes that contain projection parameters for fgdc equidistant conic projection
=======
    returns lxml nodes that contain projection parameters for fgdc Equidistant Conic projection
>>>>>>> dd14b4b6

    stdparll = First standard parallel
    stdparl_2 = Second standard parallel (if exists)
    longcm = Longitude of Central Meridian
    latprjo = Latitude of Projection Origin
    feast = False Easting
    fnorth = False Northing

    Parameters
    ----------
    params : dictionary
            geospatial parameters returned from get_params

    Returns
    -------
    lxml nodes for fgdc Equidistant Conic projection
    """

    equicon = xml_node('equicon')
    stdparll = xml_node('stdparll', params['stdparll'], equicon)
    if params['stdparl_2']:
        stdparll_2 = xml_node('stdparll', params['stdparll_2'], equicon)

    for item in ['longcm', 'latprjo', 'feast', 'fnorth']:
        xml_node(item, params[item], equicon)
    return equicon


def equirectangular(params):
    """
<<<<<<< HEAD
    returns lxml nodes that contain projection parameters for fgdc equirectangular projection

    stdparll = First standard parallel
    longcm = Longitude of Central Meridian
    feast = False Easting
    fnorth = False Northing

    Parameters
    ----------
    params : dictionary
            geospatial parameters returned from get_params

    Returns
    -------
    lxml nodes for fgdc equirectangular projection
    """
    equirect = xml_node('equirect')
    stdparll = xml_node('stdparll', params['stdparll'], equirect)
    longcm = xml_node('longcm', params['longcm'], equirect)
    feast = xml_node('feast', params['feast'], equirect)
    fnorth = xml_node('fnorth', params['fnorth'], equirect)
    return equirect


def general_vertical_near_sided_perspective(params):
    """
    returns lxml nodes that contain projection parameters for fgdc General Vertical Near-sided Perspective projection

    heightpc = Height of perspective point above surface
    longpc = Longitude of projection center
    latprjc = Latitude of projection center
    feast = False Easting
    fnorth = False Northing

    Parameters
    ----------
    params : dictionary
            geospatial parameters returned from get_params

    Returns
    -------
    lxml nodes for fgdc General Vertical Near-sided Perspective projection
    """
    gvnsp = xml_node('gvnsp')
    heightpt = xml_node('heightpt', params['heightpt'], gvnsp)
    longpc = xml_node('longpc', params['longpc'], gvnsp)
    latprjc = xml_node('latprjc', params['latprjc'], gvnsp)
    feast = xml_node('feast', params['feast'], gvnsp)
    fnorth = xml_node('fnorth', params['fnorth'], gvnsp)
    return gvnsp





=======
    returns lxml nodes that contain projection parameters for fgdc Equirectangular projection
>>>>>>> dd14b4b6

    stdparll = First standard parallel
    longcm = Longitude of Central Meridian
    feast = False Easting
    fnorth = False Northing

    Parameters
    ----------
    params : dictionary
            geospatial parameters returned from get_params

    Returns
    -------
    lxml nodes for fgdc Equirectangular projection
    """
    equirect = xml_node('equirect')
    stdparll = xml_node('stdparll', params['stdparll'], equirect)
    longcm = xml_node('longcm', params['longcm'], equirect)
    feast = xml_node('feast', params['feast'], equirect)
    fnorth = xml_node('fnorth', params['fnorth'], equirect)
    return equirect


def general_vertical_near_sided_perspective(params):
    """
    returns lxml nodes that contain projection parameters for fgdc General Vertical Near-sided Perspective projection

    heightpc = Height of perspective point above surface
    longpc = Longitude of projection center
    latprjc = Latitude of projection center
    feast = False Easting
    fnorth = False Northing

    Parameters
    ----------
    params : dictionary
            geospatial parameters returned from get_params

    Returns
    -------
    lxml nodes for fgdc General Vertical Near-sided Perspective projection
    """
    gvnsp = xml_node('gvnsp')
    heightpt = xml_node('heightpt', params['heightpt'], gvnsp)
    longpc = xml_node('longpc', params['longpc'], gvnsp)
    latprjc = xml_node('latprjc', params['latprjc'], gvnsp)
    feast = xml_node('feast', params['feast'], gvnsp)
    fnorth = xml_node('fnorth', params['fnorth'], gvnsp)
    return gvnsp


def gnomonic(params):
    """
    returns lxml nodes that contain projection parameters for fgdc Gnomonic projection

    longpc = Longitude of Projection Center
    latprjc = Latitude of Projection Center
    feast = False Easting
    fnorth - False Northing

    Parameters
    ----------
    params : dictionary
            geospatial parameters returned from get_params

    Returns
    -------
    lxml nodes for fgdc Gnomonic projection
    """
    gnomonic = xml_node('gnomonic')
    longpc = xml_node('longpc', params['longpc'], gnomonic)
    latprjc = xml_node('latprjc', params['latprjc'], gnomonic)
    feast = xml_node('feast', params['feast'], gnomonic)
    fnorth = xml_node('fnorth', params['fnorth'], gnomonic)
    return gnomonic


def lambert_azimuthal_equal_area(params):
    """
    returns lxml nodes that contain projection parameters for fgdc Lambert Azimuthal Equal Area projection

    longpc = Longitude of Projection Center
    latprjc = Latitude of Projection Center
    feast = False Easting
    fnorth - False Northing

    Parameters
    ----------
    params : dictionary
            geospatial parameters returned from get_params

    Returns
    -------
    xml nodes for fgdc Lambert Azimuthal Equal Area projection
    """
    lamberta = xml_node('lamberta')
    longpc = xml_node('longpc', params['longpc'], lamberta)
    latprjc = xml_node('latprjc', params['latprjc'], lamberta)
    feast = xml_node('feast', params['feast'], lamberta)
    fnorth = xml_node('fnorth', params['fnorth'], lamberta)
    return lamberta


def lambert_conformal_conic(params):
    """
    returns lxml nodes that contain projection parameters for fgdc Lambert Conformal Conic projection

    stdparll = First standard parallel
    stdparl_2 = Second standard parallel (if exists)
    longcm = Longitude of Central Meridian
    latprjo = Latitude of Projection Origin
    feast = False Easting
    fnorth = False Northing

    Parameters
    ----------
    params : dictionary
            geospatial parameters returned from get_params

    Returns
    -------
    lxml nodes for fgdc Lambert Conformal Conic projection
    """
    lambertc = xml_node('lambertc')
    stdparll = xml_node('stdparll', params['stdparll'], lambertc)
    if params['stdparl_2']:
        stdparll_2 = xml_node('stdparll', params['stdparl_2'], lambertc)

    for item in ['longcm', 'latprjo', 'feast', 'fnorth']:
        xml_node(item, params[item], lambertc)
    return lambertc


###def mercator(params):
    # how to handle 'stdparll' OR 'sfequat'?


def modified_stereograhic_for_alaska(params):
    """
    returns lxml nodes that contain projection parameters for fgdc Modified Stereographic for Alaska projection

    feast = False Easting
    fnorth = False Northing

    Parameters
    ----------
    params : dictionary
            geospatial parameters returned from get_params

    Returns
    -------
    lxml nodes for fgdc Modified Stereographic for Alaska projection
    """
    modsak = xml_node('modsak')
    feast = xml_node('feast', params['feast'], modsak)
    fnorth = xml_node('fnorth', params['fnorth'], modsak)
    return modsak


def miller_cylindrical(params):
    """
    returns lxml nodes that contain projection parameters for fgdc Miller Cylindrical projection

    longcm = Longitude of Central Meridian
    feast = False Easting
    fnorth = False Northing

    Parameters
    ----------
    params : dictionary
            geospatial parameters returned from get_params

    Returns
    -------
    lxml nodes for fgdc Miller Cylindrical projection
    """
    miller = xml_node('miller')
    longcm = xml_node('longcm', params['longcm'], miller)
    feast = xml_node('feast', params['feast'], miller)
    fnorth =xml_node('fnorth', params['fnorth'], miller)
    return miller


###def oblique_mercator(params):
   # how to handle oblique line azimuth (and dependent elements) OR oblique line point
   #(and dependent elements)? - why does there need to be two occurrences of oblique line lat/long?


def orthographic(params):
    """
    returns lxml nodes that contain projection parameters for fgdc Orthographic projection

    longpc = Longitude of Projection Center
    latprjc = Latitude of Projection Center
    feast = False Easting
    fnorth - False Northing

    Parameters
    ----------
    params : dictionary
            geospatial parameters returned from get_params

    Returns
    -------
    xml nodes for fgdc Orthographic projection
    """
    orthogr = xml_node('orthogr')
    longpc = xml_node('longpc', params['longpc'], orthogr)
    latprjc = xml_node('latprjc', params['latprjc'], orthogr)
    feast = xml_node('feast', params['feast'], orthogr)
    fnorth = xml_node('fnorth', params['fnorth'], orthogr)
    return orthogr


# def polar_stereographic(params):
   #how to handle 'stdparll' OR 'sfprjorg'


def polyconic(params):
    """
    returns lxml nodes that contain projection parameters for fgdc Polyconic projection

    longcm = Longitude of Central Meridian
    latprjc = Latitude of Projection Origin
    feast = False Easting
    fnorth - False Northing

    Parameters
    ----------
    params : dictionary
            geospatial parameters returned from get_params

    Returns
    -------
    xml nodes for fgdc Polyconic projection
    """
    polycon = xml_node('polycon')
    longcm = xml_node('longcm', params['longcm'], polycon)
    latprjo = xml_node('latprjo', params['latprjo'], polycon)
    feast = xml_node('feast', params['feast'], polycon)
    fnorth = xml_node('fnorth', params['fnorth'], polycon)
    return polycon


def robinson(params):
    """
    returns lxml nodes that contain projection parameters for fgdc Robinson projection

    longpc = Longitude of Projection Center
    feast = False Easting
    fnorth - False Northing

    Parameters
    ----------
    params : dictionary
            geospatial parameters returned from get_params

    Returns
    -------
    xml nodes for fgdc Robinson projection
    """
    robinson = xml_node('robinson')
    longpc = xml_node('longpc', params['longpc'], robinson)
    feast = xml_node('feast', params['feast'], robinson)
    fnorth = xml_node('fnorth', params['fnorth'], robinson)
    return robinson


def sinusoidal(params):
    """
    returns lxml nodes that contain projection parameters for fgdc Sinusoidal projection

    longcm = Longitude of Central Meridian
    feast = False Easting
    fnorth - False Northing

    Parameters
    ----------
    params : dictionary
            geospatial parameters returned from get_params

    Returns
    -------
    xml nodes for fgdc Sinusoidal projection
    """
    sinusoid = xml_node('sinusoid')
    longcm = xml_node('longcm', params['longcm'], sinusoid)
    feast = xml_node('feast', params['feast'], sinusoid)
    fnorth = xml_node('fnorth', params['fnorth'], sinusoid)
    return sinusoid




<<<<<<< HEAD
PROJECTION_LOOKUP = {'Albers Conical Equal Area':{'shortname': 'albers',
                                  'elements': ['stdparll', 'stdparl_2',
                                               'longcm',
                                               'latprjo', 'feast', 'fnorth']},
                     'Azimuthal Equidistant':{'shortname':'azimequi',
                                    'elements': ['longcm', 'latprjo', 'feast', 'fnorth']},
                     'Equidistant Conic':{'shortname':'equicon',
                                    'elements': ['longcm', 'latprjo', 'feast', 'fnorth']},
                     'Equirectangular':{'shortname':'equirect',
                                    'elements': ['stdparll', 'longcm', 'feast', 'fnorth']},
                     'General Vertical Near-sided Perspective':{'shortname':'gvnsp',
                                    'elements': ['heightpt', 'longpc', 'latprjc', 'feast', 'fnorth']}
=======
PROJECTION_LOOKUP = {'Albers Conical Equal Area': {'shortname': 'albers',
                                  'elements': ['stdparll', 'stdparl_2',
                                               'longcm',
                                               'latprjo', 'feast', 'fnorth']},
                     'Azimuthal Equidistant': {'shortname': 'azimequi',
                                    'elements': ['longcm', 'latprjo', 'feast', 'fnorth']},
                     'Equidistant Conic': {'shortname': 'equicon',
                                    'elements': ['stdparll', 'stdparl_2', 'longcm', 'latprjo', 'feast', 'fnorth']},
                     'Equirectangular':{'shortname': 'equirect',
                                    'elements': ['stdparll', 'longcm', 'feast', 'fnorth']},
                     'General Vertical Near-sided Perspective': {'shortname': 'gvnsp',
                                    'elements': ['heightpt', 'longpc', 'latprjc', 'feast', 'fnorth']},
                     'Gnomonic': {'shortname': 'gnomonic',
                                    'elements': ['longpc', 'latprjc', 'feast', 'fnorth']},
                     'Lambert Azimuthal Equal Area': {'shortname': 'lamberta',
                                    'elements': ['longpc', 'latprjc', 'feast', 'fnorth']},
                     'Lambert Conformal Conic': {'shortname': 'lambertc',
                                    'elements': ['stdparll', 'stdparl_2', 'longcm', 'latprjo', 'feast', 'fnorth']},
                     'Modified Stereographic for Alaska': {'shortname': 'modsak',
                                    'elements': ['feast', 'fnorth']},
                     'Miller Cylindrical': {'shortname': 'miller',
                                    'elements': ['longcm', 'feast', 'fnorth']},
                     'Orthographic': {'shortname': 'orthogr',
                                    'elements': ['longpc', 'latprjc', 'feast', 'fnorth']},
                     'Polyconic': {'shortname': 'polycon',
                                    'elements': ['longcm', 'latprjo', 'feast', 'fnorth']},
                     'Robinson': {'shortname': 'robinson',
                                    'elements': ['longpc', 'feast', 'fnorth']},
                     'Sinusoidal': {'shortname': 'sinusoid',
                                    'elements': ['longcm', 'feast', 'fnorth']}
>>>>>>> dd14b4b6
                     }


def get_bounding(fname):
    """
    Return FGDC bounding element from provided espatial file

    Parameters
    ----------
    fname : name of the shp or tif file we'll be generating the bounding for

    Returns
    -------
    lxml element with FGDC Bounding
    """
    layer = get_layer(fname)
    extent = get_geographic_extent(layer)

    bounding = xml_node('bounding')
    westbc = xml_node('westbc', extent[0], bounding)
    eastbc = xml_node('eastbc', extent[1], bounding)
    northbc = xml_node('northbc', extent[3], bounding)
    southbc = xml_node('southbc', extent[2], bounding)

    return bounding

def get_spdoinfo(fname, feature_class=None):
    """
    Return FGDC bounding element from provided spatial file

    Parameters
    ----------
    fname : name of the shp or tif file we'll be generating the bounding for

    Returns
    -------
    lxml element with FGDC Bounding
    """
    if fname.endswith('.shp'):
        driver = ogr.GetDriverByName('ESRI Shapefile')
        dataset = driver.Open(fname)
        layer = dataset.GetLayer()
        return vector_spdoinfo(layer)
    elif fname.endswith('.gdb'):
        driver = ogr.GetDriverByName("OpenFileGDB")
        gdb = driver.Open(fname, 0)
        layer = gdb.GetLayerByName(feature_class)
        return vector_spdoinfo(layer)
    else:
        #it better be a raster
        data = gdal.Open(fname)
        return raster_spdoinfo(data)

    return None


def vector_spdoinfo(layer):
    """
    generate a fgdc Point Vector Object information element from a OGR layer
    Parameters
    ----------
    layer : ogr layer

    Returns
    -------
    lxml element
    """
    #introspect our layer to get the info we need
    feature_count = layer.GetFeatureCount()
    for geo in layer:
        geo_ref = geo.GetGeometryRef()
        geo_type = geo_ref.GetGeometryType()
        break

    #create the FGDC element
    spdoinfo = xml_node('spdoinfo')
    direct = xml_node('direct', text='Vector', parent_node=spdoinfo)

    ptvctinf = xml_node('ptvctinf', parent_node=spdoinfo)
    sdtsterm = xml_node('sdtsterm', parent_node=ptvctinf)

    if geo_type == 3:
        sdtstype = xml_node('sdtstype', text='G-polygon', parent_node=sdtsterm)
    elif geo_type == 2:
        sdtstype = xml_node('sdtstype', text='String', parent_node=sdtsterm)
    elif geo_type == 1:
        sdtstype = xml_node('sdtstype', text='Entity point',
                            parent_node=sdtsterm)

    xml_node('ptvctcnt', text = feature_count, parent_node=sdtsterm)
    return spdoinfo


def raster_spdoinfo(data):
    """
    generate a fgdc Raster Object information element from a gdal dataset
    Parameters
    ----------
    data : gdal dataset

    Returns
    -------
    lxml element
    """
    #introspect our data to get the info we need
    raster_type = "Grid Cell" # This is the most probable answer
    cols = data.RasterXSize
    rows = data.RasterYSize
    bands = data.RasterCount

    #create the FGDC element
    spdoinfo = xml_node('spdoinfo')
    direct = xml_node('direct', text='Raster', parent_node=spdoinfo)
    rastinfo = xml_node('rastinfo', parent_node=spdoinfo)

    rasttype = xml_node('rasttype', text=raster_type, parent_node=rastinfo)
    rowcount = xml_node('rowcount', text=rows, parent_node=rastinfo)
    colcount = xml_node('colcount', text=cols, parent_node=rastinfo)
    vrtcount = xml_node('vrtcount', text=bands, parent_node=rastinfo)

    return spdoinfo<|MERGE_RESOLUTION|>--- conflicted
+++ resolved
@@ -430,12 +430,7 @@
         return gdb.GetLayerByName(feature_class)
     else:
         #it better be a raster
-<<<<<<< HEAD
         return gdal.Open(fname)
-=======
-        # global data
-        data = gdal.Open(fname)
->>>>>>> dd14b4b6
 
     return None
 
@@ -522,11 +517,7 @@
 
 def azimuthal_equidistant(params):
     """
-<<<<<<< HEAD
-    returns lxml nodes that contain projection parameters for fgdc azimuthal equidistant projection
-=======
     returns lxml nodes that contain projection parameters for fgdc Azimuthal Equidistant projection
->>>>>>> dd14b4b6
 
     longcm = Longitude of Central Meridian
     latprjo = Latitude of Projection Origin
@@ -557,11 +548,7 @@
 
 def equidistant_conic(params):
     """
-<<<<<<< HEAD
-    returns lxml nodes that contain projection parameters for fgdc equidistant conic projection
-=======
     returns lxml nodes that contain projection parameters for fgdc Equidistant Conic projection
->>>>>>> dd14b4b6
 
     stdparll = First standard parallel
     stdparl_2 = Second standard parallel (if exists)
@@ -592,8 +579,7 @@
 
 def equirectangular(params):
     """
-<<<<<<< HEAD
-    returns lxml nodes that contain projection parameters for fgdc equirectangular projection
+    returns lxml nodes that contain projection parameters for fgdc Equirectangular projection
 
     stdparll = First standard parallel
     longcm = Longitude of Central Meridian
@@ -607,7 +593,7 @@
 
     Returns
     -------
-    lxml nodes for fgdc equirectangular projection
+    lxml nodes for fgdc Equirectangular projection
     """
     equirect = xml_node('equirect')
     stdparll = xml_node('stdparll', params['stdparll'], equirect)
@@ -645,63 +631,6 @@
     return gvnsp
 
 
-
-
-
-=======
-    returns lxml nodes that contain projection parameters for fgdc Equirectangular projection
->>>>>>> dd14b4b6
-
-    stdparll = First standard parallel
-    longcm = Longitude of Central Meridian
-    feast = False Easting
-    fnorth = False Northing
-
-    Parameters
-    ----------
-    params : dictionary
-            geospatial parameters returned from get_params
-
-    Returns
-    -------
-    lxml nodes for fgdc Equirectangular projection
-    """
-    equirect = xml_node('equirect')
-    stdparll = xml_node('stdparll', params['stdparll'], equirect)
-    longcm = xml_node('longcm', params['longcm'], equirect)
-    feast = xml_node('feast', params['feast'], equirect)
-    fnorth = xml_node('fnorth', params['fnorth'], equirect)
-    return equirect
-
-
-def general_vertical_near_sided_perspective(params):
-    """
-    returns lxml nodes that contain projection parameters for fgdc General Vertical Near-sided Perspective projection
-
-    heightpc = Height of perspective point above surface
-    longpc = Longitude of projection center
-    latprjc = Latitude of projection center
-    feast = False Easting
-    fnorth = False Northing
-
-    Parameters
-    ----------
-    params : dictionary
-            geospatial parameters returned from get_params
-
-    Returns
-    -------
-    lxml nodes for fgdc General Vertical Near-sided Perspective projection
-    """
-    gvnsp = xml_node('gvnsp')
-    heightpt = xml_node('heightpt', params['heightpt'], gvnsp)
-    longpc = xml_node('longpc', params['longpc'], gvnsp)
-    latprjc = xml_node('latprjc', params['latprjc'], gvnsp)
-    feast = xml_node('feast', params['feast'], gvnsp)
-    fnorth = xml_node('fnorth', params['fnorth'], gvnsp)
-    return gvnsp
-
-
 def gnomonic(params):
     """
     returns lxml nodes that contain projection parameters for fgdc Gnomonic projection
@@ -945,20 +874,6 @@
 
 
 
-<<<<<<< HEAD
-PROJECTION_LOOKUP = {'Albers Conical Equal Area':{'shortname': 'albers',
-                                  'elements': ['stdparll', 'stdparl_2',
-                                               'longcm',
-                                               'latprjo', 'feast', 'fnorth']},
-                     'Azimuthal Equidistant':{'shortname':'azimequi',
-                                    'elements': ['longcm', 'latprjo', 'feast', 'fnorth']},
-                     'Equidistant Conic':{'shortname':'equicon',
-                                    'elements': ['longcm', 'latprjo', 'feast', 'fnorth']},
-                     'Equirectangular':{'shortname':'equirect',
-                                    'elements': ['stdparll', 'longcm', 'feast', 'fnorth']},
-                     'General Vertical Near-sided Perspective':{'shortname':'gvnsp',
-                                    'elements': ['heightpt', 'longpc', 'latprjc', 'feast', 'fnorth']}
-=======
 PROJECTION_LOOKUP = {'Albers Conical Equal Area': {'shortname': 'albers',
                                   'elements': ['stdparll', 'stdparl_2',
                                                'longcm',
@@ -989,7 +904,6 @@
                                     'elements': ['longpc', 'feast', 'fnorth']},
                      'Sinusoidal': {'shortname': 'sinusoid',
                                     'elements': ['longcm', 'feast', 'fnorth']}
->>>>>>> dd14b4b6
                      }
 
 
