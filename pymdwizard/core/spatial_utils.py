--- conflicted
+++ resolved
@@ -626,25 +626,7 @@
     fnorth = xml_node('fnorth', params['fnorth'], gvnsp)
     return gvnsp
 
-def gnomonic(params):
-    """
-
-<<<<<<< HEAD
-    Parameters
-    ----------
-    params
-
-    Returns
-    -------
-
-    """
-    gnomonic = xml_node('gnomonic')
-    longpc = xml_node('longpc', params['longpc'], gnomonic)
-    latprjo = xml_node('latprjo', params['latprjo'], gnomonic)
-    feast = xml_node('feast', params['feast'], gnomonic)
-    fnorth = xml_node('fnorth', params['fnorth'], gnomonic)
-    return gnomonic
-=======
+
 def gnomonic(params):
     """
     returns lxml nodes that contain projection parameters for fgdc Gnomonic projection
@@ -734,7 +716,6 @@
 def modified_stereograhic_for_alaska(params):
     """
     returns lxml nodes that contain projection parameters for fgdc Modified Stereographic for Alaska projection
->>>>>>> 7e041039
 
     feast = False Easting
     fnorth = False Northing
